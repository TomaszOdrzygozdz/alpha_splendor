--- conflicted
+++ resolved
@@ -121,15 +121,4 @@
 
         # Choose greedy action.
         action = np.argmax(action_scores)
-<<<<<<< HEAD
-        return action
-=======
-        return action, {}
-
-    def _env_fn(self):
-        env_class = type(self._model)
-        env = env_class()
-        if self._rollout_time_limit is not None:
-            return envs.TimeLimitWrapper(env, self._rollout_time_limit)
-        return env
->>>>>>> 7209bb8f
+        return action, {}