--- conflicted
+++ resolved
@@ -108,9 +108,6 @@
         """
         raise NotImplementedError
 
-<<<<<<< HEAD
-    def solve(self, env, init_state=None, time_limit=None):
-=======
     @staticmethod
     def postprocess_transition(transition):
         """Postprocesses Transitions before passing them to Trainer.
@@ -128,8 +125,7 @@
         """
         return transition
 
-    def solve(self, env, init_state=None):
->>>>>>> 7209bb8f
+    def solve(self, env, init_state=None, time_limit=None):
         """Solves a given environment using OnlineAgent.act().
 
         Args:
